"""
Using a JSON config, calls all workflows / apps defined in config for
given samples.

Handles correctly interpreting and parsing inputs, defining output projects
and directory structures, and linking up outputs of jobs to inputs of
subsequent jobs.

See readme for full documentation of how to structure the config file and what
inputs are valid.
"""
import argparse
from collections import defaultdict
from xml.etree import ElementTree as ET
import json
<<<<<<< HEAD
=======
import os
import sys
>>>>>>> 5a2b394c

import dxpy as dx
import pandas as pd

from utils.dx_requests import PPRINT, DXExecute, DXManage
<<<<<<< HEAD
from utils.manage_dict import ManageDict
from utils.utils import Slack, time_stamp
=======
from utils.utils import Jira, Slack, time_stamp
>>>>>>> 5a2b394c


def parse_sample_sheet(samplesheet) -> list:
    """
    Parses list of sample names from given samplesheet

    Parameters
    ----------
    samplesheet : file
        samplesheet to parse

    Returns
    -------
    list
        list of samplenames
    
    Raises
    ------
    AssertionError
        Raised when no samples parsed from samplesheet
    """
    sheet = pd.read_csv(samplesheet, header=None)
    column = sheet[0].tolist()
    sample_list = column[column.index('Sample_ID') + 1:]

    # sense check some samples found and samplesheet isn't malformed
    assert sample_list, Slack().send(
        f"Sample list could not be parsed from samplesheet: {samplesheet}\n\n"
    )

    return sample_list


def parse_run_info_xml(xml_file) -> str:
    """
    Parses RunID from RunInfo.xml file

    Parameters
    ----------
    xml_file : file
        RunInfo.xml file

    Returns
    -------
    str
        Run ID parsed from file
    """
    tree = ET.parse(xml_file)
    root = tree.getroot()
    run_attributes = [x.attrib for x in root.findall('Run')]
    run_id = ''

    if run_attributes:
        # should always be present
        run_id = run_attributes[0].get('Id')

    print(f'Parsed run ID {run_id} from RunInfo.xml')

    return run_id


def match_samples_to_assays(configs, all_samples, testing) -> dict:
    """
    Match sample list against configs to identify correct config to use
    for each sample

    Parameters
    ----------
    configs : dict
        dict of config dicts for each assay
    all_samples : list
        list of samples parsed from samplesheet or specified with --samples
    testing : bool
        if running in test mode, if not will perform checks on samples

    Returns
    -------
    dict
        dict of assay codes : list of matching samples

    Raises
    ------
    AssertionError
        Raised when not all samples have an assay config matched
    AssertionError
        Raised when more than one assay config found to use for given samples
    """
    # build a dict of assay codes from configs found to samples based off
    # matching assay_code in sample names
    all_config_assay_codes = [x.get('assay_code') for x in configs.values()]
    assay_to_samples = defaultdict(list)

    print(f'All assay codes: {all_config_assay_codes}')
    print(f'All samples: {all_samples}')

    for code in all_config_assay_codes:
        for sample in all_samples:
            if code.upper() in sample.upper():
                assay_to_samples[code].append(sample)

    if not testing:
        # check all samples have an assay code in one of the configs
        samples_w_codes = [x for y in list(assay_to_samples.values()) for x in y]
        samples_without_codes = '\n\t\t'.join([
            f'`{x}`' for x in sorted(set(all_samples) - set(samples_w_codes))
        ])
        assert sorted(all_samples) == sorted(samples_w_codes), Slack().send(
            f"Could not identify assay code for all samples!\n\n"
            f"Configs for assay codes found: "
            f"`{', '.join(all_config_assay_codes)}`\n\nSamples not matching "
            f"any available config:\n\t\t{samples_without_codes}"
        )

        # check all samples are for the same assay, don't handle mixed runs for now
        assert len(assay_to_samples.keys()) == 1, Slack().send(
            f"more than one assay found in given sample list: {assay_to_samples}"
        )

    print(f"Total samples per assay identified: {assay_to_samples}")

    return assay_to_samples


def load_config(config_file) -> dict:
    """
    Read in given config json to dict

    Parameters
    ----------
    config_file : str
        json config file

    Raises
    ------
    RuntimeError: raised when a non-json file passed as config

    Returns
    -------
    config : dict
        dictionary of loaded json file
    """
    if not config_file.endswith('.json'):
        # sense check a json passed
        raise RuntimeError('Error: invalid config passed - not a json file')

    with open(config_file) as file:
        config = json.load(file)

    return config


def load_test_data(test_samples) -> list:
    """
    Read in file ids of fastqs and sample names from test_samples file to test
    calling workflows

    Parameters
    ----------
    test_samples : str
        filename of test samples to read in

    Returns
    -------
    fastq_details : list of tuples
        list with tuple per fastq containing (DNAnexus file id, filename)

    """
    with open(test_samples) as f:
        fastq_details = f.read().splitlines()

    fastq_details = [(x.split()[0], x.split()[1]) for x in fastq_details]

    return fastq_details


def parse_args() -> argparse.Namespace:
    """
    Parse command line arguments

    Returns
    -------
    args : Namespace
        Namespace of passed command line argument inputs
    """
    parser = argparse.ArgumentParser()

    parser.add_argument(
        '--assay_config',
        help='assay specific config file that defines all executables to run'
    )
    parser.add_argument(
        '--sentinel_file',
        help='sentinel file uploaded by dx-streaming-upload'
    )
    parser.add_argument(
        '--samplesheet',
        help='samplesheet to parse sample IDs from'
    )
    parser.add_argument(
        '--samples', nargs='+',
        help='list of sample names to run analysis on'
    )
    parser.add_argument(
        '--run_info_xml',
        help='RunInfo.xml file, used to parse run ID from'
    )
    parser.add_argument(
        '--dx_project_id', required=False,
        help=(
            'DNAnexus project ID to use to run analysis in, '
            'if not specified will create one based off run ID and assay name'
        )
    )
    parser.add_argument(
        '--run_id',
        help='ID of run, used to name output project.'
    )
    parser.add_argument(
        '--assay_name',
        help='assay name, used for naming outputs'
    )
    parser.add_argument(
        '--development', '-d', action='store_true',
        help='Created project will be prefixed with 003 instead of 002.'
    )
    parser.add_argument(
        '--testing', action='store_true',
        help=(
            'controls if to terminate and clean up jobs after launching '
            'for testing purposes'
        )
    )
    parser.add_argument(
        '--testing_sample_limit',
        help='for use when testing only - no. samples to limit running analyses for'
    )
    parser.add_argument(
        '--bcl2fastq_id',
        help='id of job from running bcl2fastq (if run)'
    )
    parser.add_argument(
        '--bcl2fastq_output',
        help=(
            'dx path to store output from demultiplexing, defaults to parent '
            'of sentinel file if not specified'
        )
    )
    parser.add_argument(
        '--fastqs',
        help='comma separated string of fastq file ids for starting analysis'
    )
    parser.add_argument(
        '--test_samples',
        help=(
            'for test use only. Pass in file with 1 sample per line '
            'specifing file-id of fastq and sample name'
        )
    )

    args = parser.parse_args()

    # turn comma separated str to python list
    if args.samples:
        args.samples = [
            x.replace(' ', '') for x in args.samples.split(',') if x
        ]
    if args.fastqs:
        args.fastqs = [x.replace(' ', '') for x in args.fastqs.split(',') if x]

    if args.run_info_xml:
        args.run_id = parse_run_info_xml(args.run_info_xml)

    if not args.samples:
        # TODO : sample sheet validation?
        args.samples = parse_sample_sheet(args.samplesheet)

    return args


def main():
    """
    Main entry point to run all apps and workflows
    """
    args = parse_args()

    if args.testing:
        # if testing, log all jobs to one file to terminate and clean up
        open('testing_job_id.log', 'w').close()

    if args.assay_config:
        # using user defined config file
        config = load_config(args.assay_config)
        assay_code = config.get('assay_code')
        sample_list = args.samples.copy()
    else:
        # get all json assay configs from path in conductor config
        configs = DXManage(args).get_json_configs()
        assay_to_samples = match_samples_to_assays(
            configs=configs,
            all_samples=args.samples,
            testing=args.testing
        )

        # select config to use by assay code from all samples
        # TODO : if/when there are mixed runs this should be looped over for
        # all of the below, will currently exit in match_samples_to_assays()
        # where more than one assay is present from the sample names
        assay_code = next(iter(assay_to_samples))
        config = configs[assay_code]
        sample_list = assay_to_samples[assay_code]

    if args.testing_sample_limit:
        sample_list = sample_list[:int(args.testing_sample_limit)]

    if not args.assay_name:
        args.assay_name = config.get('assay')

    if not args.dx_project_id:
        # output project not specified, create new one from run id
        args.dx_project_id = DXManage(args).get_or_create_dx_project(config)

    # write analysis project to file to pick up at end to send Slack message
    output_project = dx.bindings.dxproject.DXProject(
        dxid=args.dx_project_id).describe().get('name')
    with open('analysis_project.log', 'w') as fh:
        fh.write(
            f'{args.dx_project_id} {args.assay_name} {config.get("version")}\n'
        )

    args.dx_project_name = output_project

    # set context to project for running jobs
    dx.set_workspace_id(args.dx_project_id)

    run_time = time_stamp()

    # set parent output directory, each app will have sub dir in here
    # use argparse Namespace for laziness to pass to dx_manage functions
    parent_out_dir = f"/output/{args.assay_name}-{run_time}"
    args.parent_out_dir = parent_out_dir

    # get upload tars from sentinel file, abuse argparse Namespace object
    # again to make it simpler to pass through to DXExecute / DXManage
    args.upload_tars = DXManage(args).get_upload_tars()

    dx_execute = DXExecute(args)
    dx_manage = DXManage(args)

    # sense check per_sample defined for all workflows / apps in config before
    # starting as we want this explicitly defined for everything to ensure
    # it is launched correctly
    for executable, params in config['executables'].items():
        assert 'per_sample' in params.keys(), Slack().send(
            f"per_sample key missing from {executable} in config, check config"
            "and re-run"
        )
    
    # add comment to Jira ticket for run to link to this eggd_conductor job
    Jira().add_comment(
        run_id=args.run_id,
        comment="This run was processed automatically by eggd_conductor: ",
        url=f"http://{os.environ.get('conductor_job_url')}"
    )

    fastq_details = []

    if args.bcl2fastq_id:
        # previous bcl2fastq job specified to use fastqs from
        fastq_details = dx_manage.get_bcl2fastq_details(args.bcl2fastq_id)
    elif args.fastqs:
        # fastqs specified to start analysis from, call describe on
        # files to get name and build list of tuples of (file id, name)
        for fastq_id in args.fastqs:
            fastq_name = dx.api.file_describe(
                fastq_id, input_params={'fields': {'name': True}}
            )
            fastq_name = fastq_name['name']
            fastq_details.append((fastq_id, fastq_name))
    elif args.test_samples:
        # test files of fastq names : file ids given
        fastq_details = load_test_data(args.test_samples)
    elif config.get('demultiplex'):
        # not using previous demultiplex job, fastqs or test sample list and
        # demultiplex set to true in config => run bcl2fastq app
        job_id = dx_execute.demultiplex()
        fastq_details = dx_manage.get_bcl2fastq_details(job_id)
    elif ManageDict().search(
            identifier='INPUT-UPLOAD_TARS',
            input_dict=config,
            check_key=False,
            return_key=False
        ):
        # an app / workflow takes upload tars as an input => valid start point
        pass
    else:
        # not demultiplexing or given fastqs, exit as we aren't handling
        # this for now
        raise RuntimeError(
            Slack().send(
                'No fastqs passed or demultiplexing specified. Exiting now'
        ))

    # build a dict mapping executable names to human readable names
    exe_names = dx_manage.get_executable_names(config['executables'].keys())
    print('Executable names identified:')
    PPRINT(exe_names)

    # build mapping of executables input fields => required types (i.e.
    # file, array:file, boolean), used to correctly build input dict
    input_classes = dx_manage.get_input_classes(config['executables'].keys())
    print('Executable input classes found:')
    PPRINT(input_classes)

    # dict to add all stage output names and file ids for every sample to,
    # used to pass correct file ids to subsequent worklow/app calls
    job_outputs_dict = {}

    # storing output folders used for each workflow/app, might be needed to
    # store data together / access specific dirs of data
    executable_out_dirs = {}

    total_jobs = 0  # counter to write to final Slack message

    for executable, params in config['executables'].items():
        # for each workflow/app, check if its per sample or all samples and
        # run correspondingly
        print(
            f'\n\nConfiguring {params.get("name")} ({executable}) to start jobs'
        )
        print(f"Params parsed from config before modifying:")
        PPRINT(params)

        # log file of all jobs run for current executable, used in case
        # of failing to launch all jobs to be able to terminate all analyses
        open('job_id.log', 'w').close()

        # save name to params to access later to name job
        params['executable_name'] = exe_names[executable]['name']

        if params['per_sample'] is True:
            # run workflow / app on every sample
            print(f'\nCalling {params["executable_name"]} per sample')

            # loop over samples and call app / workflow
            for idx, sample in enumerate(sample_list):
                print(
                    f'\n\nStarting analysis for {sample} - '
                    f'({idx}/{len(sample_list)})'
                )
                job_outputs_dict = dx_execute.call_per_sample(
                    executable,
                    exe_names=exe_names,
                    input_classes=input_classes,
                    params=params,
                    sample=sample,
                    config=config,
                    out_folder=parent_out_dir,
                    job_outputs_dict=job_outputs_dict,
                    executable_out_dirs=executable_out_dirs,
                    fastq_details=fastq_details
                )
                total_jobs += 1

        elif params['per_sample'] is False:
            # run workflow / app on all samples at once
            job_outputs_dict = dx_execute.call_per_run(
                executable=executable,
                exe_names=exe_names,
                input_classes=input_classes,
                params=params,
                config=config,
                out_folder=parent_out_dir,
                job_outputs_dict=job_outputs_dict,
                executable_out_dirs=executable_out_dirs,
                fastq_details=fastq_details
            )
            total_jobs += 1
        else:
            # per_sample is not True or False, exit
            raise ValueError(
                f"per_sample declaration for {executable} is not True or "
                f"False ({params['per_sample']}). \n\nPlease check the config."
            )

        print(
            f'\n\nAll jobs for {params.get("name")} ({executable}) '
            f'launched successfully!\n\n'
        )

    with open('total_jobs.log', 'w') as fh:
        fh.write(str(total_jobs))

    print("Completed calling jobs")

    # add comment to Jira ticket for run to link to analysis project
    Jira().add_comment(
        run_id=args.run_id,
        comment=(
            "All jobs sucessfully launched by eggd_conductor. "
            f"\nAnalysis project: "
        ),
        url=(
            "http://platform.dnanexus.com/projects/"
            f"{args.dx_project_id.replace('project-', '')}/monitor/"
        )
    )


if __name__ == "__main__":
    main()<|MERGE_RESOLUTION|>--- conflicted
+++ resolved
@@ -13,22 +13,14 @@
 from collections import defaultdict
 from xml.etree import ElementTree as ET
 import json
-<<<<<<< HEAD
-=======
 import os
-import sys
->>>>>>> 5a2b394c
 
 import dxpy as dx
 import pandas as pd
 
 from utils.dx_requests import PPRINT, DXExecute, DXManage
-<<<<<<< HEAD
 from utils.manage_dict import ManageDict
-from utils.utils import Slack, time_stamp
-=======
 from utils.utils import Jira, Slack, time_stamp
->>>>>>> 5a2b394c
 
 
 def parse_sample_sheet(samplesheet) -> list:
