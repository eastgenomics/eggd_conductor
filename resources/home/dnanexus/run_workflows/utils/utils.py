--- conflicted
+++ resolved
@@ -16,11 +16,7 @@
         self.slack_alert_channel = os.getenv("SLACK_ALERT_CHANNEL")
 
 
-<<<<<<< HEAD
-    def send(self, message, exit_fail=True):
-=======
     def send(self, message) -> None:
->>>>>>> 743008c0
         """
         Send alert to Slack to know something has failed
 
