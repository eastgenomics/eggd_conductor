--- conflicted
+++ resolved
@@ -126,7 +126,6 @@
             "Replacing level1 keys not correct"
         )
 
-<<<<<<< HEAD
 def test_filter_job_outputs_dict():
     """
     Test filtering job outputs -> inputs dict by given pattern(s)
@@ -167,7 +166,6 @@
     assert filtered_output == correct_output, (
         "Filtering outputs dict with filter_job_outputs_dict() incorrect"
     )
-=======
     def test_replace_all_value1(self):
         """
         Test searching replacing all values containing 'value1'
@@ -249,7 +247,6 @@
             'Searching keys and replacing values returned wrong output'
         )
 
->>>>>>> 04e52c33
 
 
 if __name__ == '__main__':
@@ -262,10 +259,7 @@
     inputs.test_search_dict_array()
 
     replace = TestReplaceDict()
-<<<<<<< HEAD
     replace.test_replace_level1_keys()
 
     test_filter_job_outputs_dict()
-=======
-    replace.test_replace_value_from_key()
->>>>>>> 04e52c33
+    replace.test_replace_value_from_key()